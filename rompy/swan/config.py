--- conflicted
+++ resolved
@@ -1,60 +1,21 @@
 import logging
 from pathlib import Path
-<<<<<<< HEAD
 
 from pydantic import validator, root_validator, Field
 from typing import Literal, Optional, Union
 
-from rompy.core import (
-    BaseConfig, Coordinate, RompyBaseModel, Spectrum, TimeRange
-)
-from rompy.swan.components import base, cgrid, inpgrid, boundary, startup, physics
-=======
-from typing import Literal, Optional
-
-from pydantic import Field, root_validator, validator
->>>>>>> 3b6dbc94
-
 from rompy.core import BaseConfig, Coordinate, RompyBaseModel, Spectrum, TimeRange
 from rompy.swan.boundary import DataBoundary
-from rompy.swan.components import base, boundary, cgrid, inpgrid, startup
-
-<<<<<<< HEAD
-=======
+from rompy.swan.components import base, cgrid, inpgrid, boundary, startup, physics
+
 from .data import SwanDataGrid
 from .grid import SwanGrid
->>>>>>> 3b6dbc94
+
 
 logger = logging.getLogger(__name__)
 
 HERE = Path(__file__).parent
 
-<<<<<<< HEAD
-=======
-COMPONENTS = {
-    "project": startup.PROJECT | base.BaseComponent,
-    "set": startup.SET | base.BaseComponent,
-    "mode": startup.MODE | base.BaseComponent,
-    "coordinates": startup.COORDINATES | base.BaseComponent,
-    "cgrid": cgrid.REGULAR
-    | cgrid.CURVILINEAR
-    | cgrid.UNSTRUCTURED
-    | base.BaseComponent,
-    "inpgrid": list[
-        inpgrid.REGULAR
-        | inpgrid.CURVILINEAR
-        | inpgrid.UNSTRUCTURED
-        | base.BaseComponent
-    ],
-    "boundary": boundary.BOUNDSPEC
-    | boundary.BOUNDNEST1
-    | boundary.BOUNDNEST2
-    | boundary.BOUNDNEST3
-    | base.BaseComponent,
-    "initial": boundary.INITIAL | base.BaseComponent,
-}
-
->>>>>>> 3b6dbc94
 DEFAULT_TEMPLATE = str(Path(__file__).parent.parent / "templates" / "swan")
 
 PROJECT_TYPES = startup.PROJECT
@@ -318,7 +279,6 @@
         return ret
 
 
-<<<<<<< HEAD
 class SwanConfigComponents(BaseConfig):
     """SWAN config class."""
 
@@ -368,40 +328,6 @@
         default=None,
         description="SWAN PHYSICS component",
     )
-=======
-class SwanConfigPydantic(BaseConfig):
-    """SWAN config class.
-
-    Parameters
-    ----------
-    model_type: Literal["swan"]
-        Model type discriminator.
-    cgrid : CGRID
-        The computational grid SWAN component.
-    inpgrid: INPGRID
-        The input grid SWAN component.
-
-    Note
-    ----
-    - BaseComponent types render empty strings and can be used to skip a certain
-      component from rendering to the cmd file.
-
-    TODO: Implement discriminator for inpgrid which is a list of comopnents.
-
-    """
-
-    model_type: Literal["swan"] = "swan"
-    project: COMPONENTS.get("project") = Field(..., discriminator="model_type")
-    set: COMPONENTS.get("set") = Field(..., discriminator="model_type")
-    mode: COMPONENTS.get("mode") = Field(..., discriminator="model_type")
-    coordinates: COMPONENTS.get(
-        "coordinates") = Field(..., discriminator="model_type")
-    cgrid: COMPONENTS.get("cgrid") = Field(..., discriminator="model_type")
-    inpgrid: COMPONENTS.get("inpgrid")
-    boundary: COMPONENTS.get("boundary") = Field(...,
-                                                 discriminator="model_type")
-    initial: COMPONENTS.get("initial") = Field(..., discriminator="model_type")
->>>>>>> 3b6dbc94
 
     @root_validator
     def no_nor_if_spherical(cls, values):
